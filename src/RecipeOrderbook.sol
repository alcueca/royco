--- conflicted
+++ resolved
@@ -227,15 +227,10 @@
     error WalletLocked();
     /// @notice Emitted when trying to start a rewards campaign with a non-existant token
     error TokenDoesNotExist();
-<<<<<<< HEAD
-    /// @notice Emitted when the sum of the protocolFee and a market's frontendFee is more than 100% (1e18)
-    error TotalFeeTooHigh();
-=======
     /// @notice Emitted when sum of protocolFee and frontendFee is greater than 100% (1e18)
     error TotalFeeTooHigh();
     /// @notice emitted when trying to fill an order that doesn't exist anymore/yet
     error CannotFillZeroQuantityOrder();
->>>>>>> 8b0d931d
 
     /// @notice Create a new recipe market
     /// @param inputToken The token that will be deposited into the user's weiroll wallet for use in the recipe
@@ -253,11 +248,7 @@
         Recipe calldata withdrawRecipe,
         RewardStyle rewardStyle
     )
-<<<<<<< HEAD
         external
-=======
-        public
->>>>>>> 8b0d931d
         returns (uint256)
     {
         if (frontendFee < minimumFrontendFee) {
@@ -291,11 +282,7 @@
         address[] memory tokensRequested,
         uint256[] memory tokenAmountsRequested
     )
-<<<<<<< HEAD
         external
-=======
-        public
->>>>>>> 8b0d931d
         returns (uint256 orderID)
     {
         // Check market exists
@@ -344,11 +331,7 @@
         address[] memory tokensOffered,
         uint256[] memory tokenAmounts
     )
-<<<<<<< HEAD
         external
-=======
-        public
->>>>>>> 8b0d931d
         returns (uint256 marketID)
     {
         // Check that the target market exists
@@ -423,11 +406,7 @@
     /// @param fillAmount The amount of input tokens to fill the order with
     /// @param fundingVault The address of the vault where the input tokens will be withdrawn from
     /// @param frontendFeeRecipient The address that will receive the frontend fee
-<<<<<<< HEAD
     function fillIPOrder(uint256 orderID, uint256 fillAmount, address fundingVault, address frontendFeeRecipient) external {
-=======
-    function fillIPOrder(uint256 orderID, uint256 fillAmount, address fundingVault, address frontendFeeRecipient) public {
->>>>>>> 8b0d931d
         // Retreive the IPOrder and WeirollMarket structs
         IPOrder storage order = orderIDToIPOrder[orderID];
         WeirollMarket memory market = marketIDToWeirollMarket[order.targetMarketID];
@@ -515,12 +494,9 @@
         if (fillAmount > orderHashToRemainingQuantity[orderHash] && fillAmount != type(uint256).max) revert NotEnoughRemainingQuantity();
         if (fillAmount == type(uint256).max) {
             fillAmount = orderHashToRemainingQuantity[orderHash];
-<<<<<<< HEAD
-=======
         }
         if (fillAmount == 0) {
           revert CannotFillZeroQuantityOrder();
->>>>>>> 8b0d931d
         }
 
         orderHashToRemainingQuantity[orderHash] -= fillAmount;
@@ -614,11 +590,7 @@
     }
 
     /// @notice For wallets of Forfeitable markets, an LP can call this function to forgo their rewards and unlock their wallet
-<<<<<<< HEAD
     function forfeit(address weirollWallet) external nonReentrant {
-=======
-    function forfeit(address weirollWallet) public nonReentrant {
->>>>>>> 8b0d931d
         if (WeirollWallet(weirollWallet).owner() != msg.sender) {
             revert NotOwner();
         }
@@ -639,11 +611,7 @@
         delete weirollWalletToLockedRewardParams[weirollWallet];
     }
 
-<<<<<<< HEAD
     function claim(address weirollWallet, address to) external nonReentrant {
-=======
-    function claim(address weirollWallet, address to) public nonReentrant {
->>>>>>> 8b0d931d
         if (WeirollWallet(weirollWallet).owner() != msg.sender) {
             revert NotOwner();
         }
