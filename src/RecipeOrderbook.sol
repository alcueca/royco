// SPDX-License-Identifier: UNLICENSED
pragma solidity ^0.8.0;

import { ERC20 } from "lib/solmate/src/tokens/ERC20.sol";
import { ERC4626 } from "lib/solmate/src/tokens/ERC4626.sol";
import { ClonesWithImmutableArgs } from "lib/clones-with-immutable-args/src/ClonesWithImmutableArgs.sol";
import { WeirollWallet } from "src/WeirollWallet.sol";
import { SafeTransferLib } from "lib/solmate/src/utils/SafeTransferLib.sol";
import { Ownable2Step, Ownable } from "lib/openzeppelin-contracts/contracts/access/Ownable2Step.sol";
import { FixedPointMathLib } from "lib/solmate/src/utils/FixedPointMathLib.sol";
import { Points } from "src/Points.sol";
import { ReentrancyGuard } from "lib/solmate/src/utils/ReentrancyGuard.sol";
import { PointsFactory } from "src/PointsFactory.sol";

enum RewardStyle {
    Upfront,
    Arrear,
    Forfeitable
}

/// @title RecipeOrderbook
/// @author CopyPaste, corddry, ShivaanshK
/// @notice Orderbook Contract for Incentivizing AP/IPs to participate in "recipes" which perform arbitrary actions
contract RecipeOrderbook is Ownable2Step, ReentrancyGuard {
    using ClonesWithImmutableArgs for address;
    using SafeTransferLib for ERC20;
    using FixedPointMathLib for uint256;

    /// @custom:field orderID Set to numAPOrders - 1 on order creation (zero-indexed)
    /// @custom:field targetMarketID The ID of the weiroll market which will be executed on fill
    /// @custom:field ap The address of the action provider
    /// @custom:field fundingVault The address of the vault where the input tokens will be withdrawn from
    /// @custom:field expiry The timestamp after which the order is considered expired
    /// @custom:field tokensRequested The incentive tokens requested by the AP
    /// @custom:field tokenAmountsRequested The desired rewards per input token
    struct APOrder {
        uint256 orderID;
        uint256 targetMarketID;
        address ap;
        address fundingVault;
        uint256 quantity;
        uint256 expiry;
        address[] tokensRequested;
        uint256[] tokenAmountsRequested;
    }

    /// @custom:field targetMarketID The ID of the weiroll market which will be executed on fill
    /// @custom:field expiry The timestamp after which the order is considered expired
    /// @custom:field quantity The total amount of input tokens to be deposited
    /// @custom:field remainingQuantity The amount of input tokens remaining to be deposited
    /// @custom:field tokensOffered The incentive tokens offered by the IP
    /// @custom:field tokenAmountsOffered The amount of each token offered by the IP
    /// @custom:field tokenToFrontendFeeAmount The amount of each token to be sent to the frontend fee recipient
    struct IPOrder {
        uint256 targetMarketID;
        address ip;
        uint256 expiry;
        uint256 quantity;
        uint256 remainingQuantity;
        address[] tokensOffered;
        mapping(address => uint256) tokenAmountsOffered; // amounts to be released to AP (per incentive)
        mapping(address => uint256) tokenToProtocolFeeAmount; // amounts to be released to protocolFeeClaimant (per incentive)
        mapping(address => uint256) tokenToFrontendFeeAmount; // amounts to be released to frontend provider (per incentive)
    }

    /// @custom:field weirollCommands The weiroll script that will be executed on an AP's weiroll wallet after receiving the inputToken
    /// @custom:field weirollState State of the weiroll VM, necessary for executing the weiroll script
    struct Recipe {
        bytes32[] weirollCommands;
        bytes[] weirollState;
    }

    /// @custom:field tokens Tokens offered as incentives
    /// @custom:field amounts The amount of tokens offered for each token
    /// @custom:field ip The incentives provider
    struct LockedRewardParams {
        address[] tokens;
        uint256[] amounts;
        address ip;
    }

    /// @custom:field inputToken The token that will be deposited into the user's weiroll wallet for use in the recipe
    /// @custom:field lockupTime The time in seconds that the user's weiroll wallet will be locked up for after deposit
    /// @custom:field frontendFee The fee that the frontend will take from IP incentives, 1e18 == 100% fee
    /// @custom:field depositRecipe The weiroll recipe that will be executed after the inputToken is transferred to the wallet
    /// @custom:field withdrawRecipe The weiroll recipe that may be executed after lockupTime has passed to unwind a user's position
    struct WeirollMarket {
        ERC20 inputToken;
        uint256 lockupTime;
        uint256 frontendFee;
        Recipe depositRecipe;
        Recipe withdrawRecipe;
        RewardStyle rewardStyle;
    }

    /// @notice The address of the WeirollWallet implementation contract for use with ClonesWithImmutableArgs
    address public immutable WEIROLL_WALLET_IMPLEMENTATION;

    /// @notice The address of the PointsFactory contract
    address public immutable POINTS_FACTORY;

    /// @notice The number of AP orders that have been created
    uint256 public numAPOrders;
    /// @notice The number of IP orders that have been created
    uint256 public numIPOrders;
    /// @notice The number of unique weiroll markets added
    uint256 public numMarkets;

    /// @notice The percent deducted from the IP's incentive amount and claimable by protocolFeeClaimant
    uint256 public protocolFee; // 1e18 == 100% fee
    address public protocolFeeClaimant;

    /// @notice Markets can opt into a higher frontend fee to incentivize quick discovery but cannot go below this minimum
    uint256 public minimumFrontendFee; // 1e18 == 100% fee

    /// @notice Holds all WeirollMarket structs
    mapping(uint256 => WeirollMarket) public marketIDToWeirollMarket;

    /// @notice Holds all IPOrder structs
    mapping(uint256 => IPOrder) public orderIDToIPOrder;
<<<<<<< HEAD

    /// @notice Tracks the unfilled quantity of each LP order
=======
    /// @notice Tracks the unfilled quantity of each AP order
>>>>>>> b6c2b60c
    mapping(bytes32 => uint256) public orderHashToRemainingQuantity;

    // Tracks the locked incentives associated with a weiroll wallet
    mapping(address => LockedRewardParams) public weirollWalletToLockedRewardParams;

    // Structure to store each fee claimant's accrued fees for a particular token (claimant => token => feesAccrued)
    mapping(address => mapping(address => uint256)) public feeClaimantToTokenToAmount;

    /// @param _weirollWalletImplementation The address of the WeirollWallet implementation contract
    /// @param _protocolFee The percent deducted from the IP's incentive amount and claimable by protocolFeeClaimant
    /// @param _minimumFrontendFee The minimum frontend fee that a market can set
    /// @param _owner The address that will be set as the owner of the contract
    constructor(
        address _weirollWalletImplementation,
        uint256 _protocolFee,
        uint256 _minimumFrontendFee,
        address _owner,
        address _pointsFactory
    )
        Ownable(_owner)
    {
        WEIROLL_WALLET_IMPLEMENTATION = _weirollWalletImplementation;
        POINTS_FACTORY = _pointsFactory;
        protocolFee = _protocolFee;
        protocolFeeClaimant = _owner;
        minimumFrontendFee = _minimumFrontendFee;

        // Redundant
        numAPOrders = 0;
        numIPOrders = 0;
        numMarkets = 0;
    }

    /// @custom:field marketID The ID of the newly created market
    /// @custom:field inputToken The token that will be deposited into the user's weiroll wallet for use in the recipe
    /// @custom:field lockupTime The time in seconds that the user's weiroll wallet will be locked up for after deposit
    /// @custom:field frontendFee The fee paid to the frontend out of IP incentives
    /// @custom:field rewardStyle Whether the rewards are paid at the beginning, locked until the end, or forfeitable until the end
    event MarketCreated(uint256 indexed marketID, address indexed inputToken, uint256 lockupTime, uint256 frontendFee, RewardStyle rewardStyle);

    /// @param orderID Set to numAPOrders - 1 on order creation (zero-indexed), ordered separately for AP and IP orders
    /// @param targetMarketID The ID of the weiroll market which will be executed on fill
    /// @param ap The address of the action provider
    /// @param fundingVault The address of the vault where the input tokens will be withdrawn from
    /// @param expiry The timestamp after which the order is considered expired
    /// @param tokensRequested The incentive tokens requested by the AP
    /// @param tokenAmountsRequested The desired rewards per input token
    /// @param quantity The total amount of input tokens to be deposited
    event APOrderCreated(
        uint256 indexed orderID,
        uint256 indexed targetMarketID,
        address indexed ap,
        address fundingVault,
        uint256 quantity,
        uint256 expiry,
        address[] tokensRequested,
        uint256[] tokenAmountsRequested
    );

    /// @param orderID Set to numIPOrders - 1 on order creation (zero-indexed), ordered separately for AP and IP orders
    /// @param targetMarketID The ID of the weiroll market which will be executed on fill
    /// @param ip The address of the incentive provider
    /// @param expiry The timestamp after which the order is considered expired
    /// @param tokensOffered The incentive tokens offered by the IP
    /// @param tokenAmountsOffered The amount of each token offered by the IP
    /// @param quantity The total amount of input tokens to be deposited
    event IPOrderCreated(
        uint256 indexed orderID,
        uint256 indexed targetMarketID,
        address indexed ip,
        uint256 expiry,
        address[] tokensOffered,
        uint256[] tokenAmountsOffered,
        uint256 quantity
    );

    /// @param IPOrderID The ID of the IP order that was filled
    /// @param ap The address of the action provider that filled the order
    /// @param quantity The amount of input tokens that were deposited
    event IPOrderFilled(uint256 indexed marketID, uint256 indexed IPOrderID, address indexed ap, uint256 fillAmount, uint256 quantity, address weirollWallet);

    /// @param APOrderID The ID of the AP order that was filled
    /// @param ip The address of the incentive provider that filled the order
    /// @param quantity The amount of input tokens that were deposited
    event APOrderFilled(uint256 indexed marketID, uint256 indexed APOrderID, address indexed ip, uint256 fillAmount, uint256 quantity, address weirollWallet);

    /// @param IPOrderID The ID of the IP order that was cancelled
    event IPOrderCancelled(uint256 indexed IPOrderID);
    /// @param APOrderID The ID of the AP order that was cancelled
    event APOrderCancelled(uint256 indexed APOrderID);

    event FeesClaimed(address indexed claimant, uint256 amount);

    /// @notice emitted when trying to fill an order that has expired
    error OrderExpired();
    /// @notice emitted when trying to fill an order with more input tokens than the remaining order quantity
    error NotEnoughRemainingQuantity();
    /// @notice emitted when the base asset of the target vault and the funding vault do not match
    error MismatchedBaseAsset();
    /// @notice emitted when the AP does not have sufficient assets in the funding vault, or in their wallet
    error NotEnoughBaseAsset();
    /// @notice emitted if a market with the given ID does not exist
    error MarketDoesNotExist();
    /// @notice emitted when trying to place an order with an expiry in the past
    error CannotPlaceExpiredOrder();
    /// @notice emitted when trying to place an order with a quantity of 0
    error CannotPlaceZeroQuantityOrder();
    /// @notice emitted when trying to fill an order with a token that has not been approved
    error InsufficientApproval();
    /// @notice emitted when token and amount arrays are not the same length
    error ArrayLengthMismatch();
    /// @notice emitted when the frontend fee is below the minimum
    error FrontendFeeTooLow();
    /// @notice emitted when trying to forfeit a wallet that is not owned by the caller
    error NotOwner();
    /// @notice emitted when trying to claim rewards of a wallet that is locked
    error WalletLocked();
    /// @notice Emitted when trying to start a rewards campaign with a non-existant token
    error TokenDoesNotExist();
    /// @notice Emitted when sum of protocolFee and frontendFee is greater than 100% (1e18)
    error TotalFeeTooHigh();
    /// @notice emitted when trying to fill an order that doesn't exist anymore/yet
    error CannotFillZeroQuantityOrder();

    // modifier to check if msg.sender is owner of a weirollWallet
    modifier isWeirollOwner(address weirollWallet) {
        if (WeirollWallet(payable(weirollWallet)).owner() != msg.sender) {
            revert NotOwner();
        }
        _;
    }

    // modifier to check if the weiroll wallet is unlocked
    modifier weirollIsUnlocked(address weirollWallet) {
        if (WeirollWallet(payable(weirollWallet)).lockedUntil() > block.timestamp) {
            revert WalletLocked();
        }
        _;
    }

    // Getters to access nested mappings
    function getTokenAmountsOfferedForIPOrder(uint256 orderId, address tokenAddress) external view returns (uint256) {
        return orderIDToIPOrder[orderId].tokenAmountsOffered[tokenAddress];
    }

    function getTokenToProtocolFeeAmountForIPOrder(uint256 orderId, address tokenAddress) external view returns (uint256) {
        return orderIDToIPOrder[orderId].tokenToProtocolFeeAmount[tokenAddress];
    }

    function getTokenToFrontendFeeAmountForIPOrder(uint256 orderId, address tokenAddress) external view returns (uint256) {
        return orderIDToIPOrder[orderId].tokenToFrontendFeeAmount[tokenAddress];
    }

    // Single getter function that returns the entire LockedRewardParams struct as a tuple
    function getLockedRewardParams(address weirollWallet) external view returns (address[] memory tokens, uint256[] memory amounts, address ip) {
        LockedRewardParams storage params = weirollWalletToLockedRewardParams[weirollWallet];
        return (params.tokens, params.amounts, params.ip);
    }

    /// @notice Create a new recipe market
    /// @param inputToken The token that will be deposited into the user's weiroll wallet for use in the recipe
    /// @param lockupTime The time in seconds that the user's weiroll wallet will be locked up for after deposit
    /// @param frontendFee The fee that the frontend will take from the user's weiroll wallet, 1e18 == 100% fee
    /// @param depositRecipe The weiroll script that will be executed after the inputToken is transferred to the wallet
    /// @param withdrawRecipe The weiroll script that may be executed after lockupTime has passed to unwind a user's position
    /// @custom:field rewardStyle Whether the rewards are paid at the beginning, locked until the end, or forfeitable until the end
    /// @return marketID ID of the newly created market
    function createMarket(
        address inputToken,
        uint256 lockupTime,
        uint256 frontendFee,
        Recipe calldata depositRecipe,
        Recipe calldata withdrawRecipe,
        RewardStyle rewardStyle
    )
        public
        returns (uint256)
    {
        if (frontendFee < minimumFrontendFee) {
            revert FrontendFeeTooLow();
        } else if ((frontendFee + protocolFee) > 1e18) {
            // Sum of fees is too high
            revert TotalFeeTooHigh();
        }

        marketIDToWeirollMarket[numMarkets] = WeirollMarket(ERC20(inputToken), lockupTime, frontendFee, depositRecipe, withdrawRecipe, rewardStyle);

        emit MarketCreated(numMarkets, inputToken, lockupTime, frontendFee, rewardStyle);
        return (numMarkets++);
    }

    /// @notice Create a new AP order. Order params will be emitted in an event while only the hash of the order and order quantity is stored onchain
    /// @dev AP orders are funded via approvals to ensure multiple orders can be placed off of a single input
    /// @dev Setting an expiry of 0 means the order never expires
    /// @param targetMarketID The ID of the weiroll market which will be executed on fill
    /// @param fundingVault The address of the vault where the input tokens will be withdrawn from, if set to 0, the AP will deposit the base asset directly
    /// @param quantity The total amount of input tokens to be deposited
    /// @param expiry The timestamp after which the order is considered expired
    /// @param tokensRequested The incentive token addresses requested by the AP in order to satisfy the order
    /// @param tokenAmountsRequested The amount of each token requested by the AP in order to satisfy the order
    /// @return orderID ID of the newly created order
    function createAPOrder(
        uint256 targetMarketID,
        address fundingVault,
        uint256 quantity,
        uint256 expiry,
        address[] memory tokensRequested,
        uint256[] memory tokenAmountsRequested
    )
        public
        returns (uint256 orderID)
    {
        // Check market exists
        if (targetMarketID >= numMarkets) {
            revert MarketDoesNotExist();
        }
        // Check order isn't expired (expiries of 0 live forever)
        if (expiry != 0 && expiry < block.timestamp) {
            revert CannotPlaceExpiredOrder();
        }
        // Check order isn't empty
        if (quantity < 1e6) {
            revert CannotPlaceZeroQuantityOrder();
        }
        // Check token and price arrays are the same length
        if (tokensRequested.length != tokenAmountsRequested.length) {
            revert ArrayLengthMismatch();
        }

        // NOTE: The cool use of short-circuit means this call can't revert if fundingVault doesn't support asset()
        if (fundingVault != address(0) && marketIDToWeirollMarket[targetMarketID].inputToken != ERC4626(fundingVault).asset()) {
            revert MismatchedBaseAsset();
        }

        /// @dev APOrder events are stored in events and do not exist onchain outside of the orderHashToRemainingQuantity mapping
        emit APOrderCreated(numAPOrders, targetMarketID, msg.sender, fundingVault, quantity, expiry, tokensRequested, tokenAmountsRequested);

        // Map the order hash to the order quantity
        APOrder memory order = APOrder(numAPOrders, targetMarketID, msg.sender, fundingVault, quantity, expiry, tokensRequested, tokenAmountsRequested);
        orderHashToRemainingQuantity[getOrderHash(order)] = quantity;
        return (numAPOrders++);
    }

    /// @notice Create a new IP order, transferring the IP's incentives to the orderbook and putting all the order params in contract storage
    /// @dev IP must approve all tokens to be spent by the orderbook before calling this function
    /// @param targetMarketID The ID of the weiroll market which will be executed on fill
    /// @param quantity The total amount of input tokens to be deposited
    /// @param expiry The timestamp after which the order is considered expired
    /// @param tokensOffered The incentive token addresses offered by the IP
    /// @param tokenAmounts The amount of each token offered by the IP
    /// @return marketID ID of the newly created market
    function createIPOrder(
        uint256 targetMarketID,
        uint256 quantity,
        uint256 expiry,
        address[] memory tokensOffered,
        uint256[] memory tokenAmounts
    )
        public
        returns (uint256 marketID)
    {
        // Check that the target market exists
        if (targetMarketID >= numMarkets) {
            revert MarketDoesNotExist();
        }
        // Check that the order isn't expired
        if (expiry != 0 && expiry < block.timestamp) {
            revert CannotPlaceExpiredOrder();
        }
        // Check that the token and price arrays are the same length
        if (tokensOffered.length != tokenAmounts.length) {
            revert ArrayLengthMismatch();
        }
        // Check order isn't empty
        if (quantity < 1e6) {
            revert CannotPlaceZeroQuantityOrder();
        }

        // Create the order
        IPOrder storage order = orderIDToIPOrder[numIPOrders];
        order.targetMarketID = targetMarketID;
        order.ip = msg.sender;
        order.quantity = quantity;
        order.remainingQuantity = quantity;
        order.expiry = expiry;
        order.tokensOffered = tokensOffered;

        // Transfer the IP's incentives to the orderbook and set aside fees
        for (uint256 i = 0; i < tokensOffered.length; ++i) {
            uint256 amount = tokenAmounts[i];
            // Calculate incentive and fee breakdown
            uint256 protocolFeeAmount = amount.mulWadDown(protocolFee);
            uint256 frontendFeeAmount = amount.mulWadDown(marketIDToWeirollMarket[targetMarketID].frontendFee);
            uint256 incentiveAmount = amount - protocolFeeAmount - frontendFeeAmount;

            // Set appropriate amounts
            order.tokenToProtocolFeeAmount[tokensOffered[i]] = protocolFeeAmount;
            order.tokenToFrontendFeeAmount[tokensOffered[i]] = frontendFeeAmount;
            order.tokenAmountsOffered[tokensOffered[i]] = incentiveAmount;

            // Check if not points
            if (!PointsFactory(POINTS_FACTORY).isPointsProgram(tokensOffered[i])) {
                // Transfer frontend fee + protocol fee + incentiveAmount to orderbook
                address token = tokensOffered[i];
                // SafeTransferFrom does not check if a token address has any code, so we need to check it manually to prevent token deployment frontrunning
                if (token.code.length == 0) revert TokenDoesNotExist();
                ERC20(tokensOffered[i]).safeTransferFrom(msg.sender, address(this), incentiveAmount + protocolFeeAmount + frontendFeeAmount);
            }
        }

        emit IPOrderCreated(numIPOrders, targetMarketID, msg.sender, expiry, tokensOffered, tokenAmounts, quantity);

        return (numIPOrders++);
    }

    /// @param recipient The address to send fees to
    /// @param token The token address where fees are accrued in
    /// @param amount The amount of fees to award
    /// @param ip The incentive provider if awarding points
    function accountFee(address recipient, address token, uint256 amount, address ip) internal {
        //check to see the token is actually a points campaign
        if (PointsFactory(POINTS_FACTORY).isPointsProgram(token)) {
            // Points cannot be claimed and are rather directly awarded
            Points(token).award(recipient, amount, ip);
        } else {
            feeClaimantToTokenToAmount[recipient][token] += amount;
        }
    }

    /// @param token The token to claim fees for
    /// @param to The address to send fees claimed to
    function claimFees(address token, address to) public {
        uint256 amount = feeClaimantToTokenToAmount[msg.sender][token];
        feeClaimantToTokenToAmount[msg.sender][token] = 0;
        ERC20(token).safeTransfer(to, amount);
        emit FeesClaimed(msg.sender, amount);
    }

    /// @notice Fill an IP order, transferring the IP's incentives to the AP, withdrawing the AP from their funding vault into a fresh weiroll wallet, and
    /// executing the weiroll recipe
    /// @param orderID The ID of the IP order to fill
    /// @param fillAmount The amount of input tokens to fill the order with
    /// @param fundingVault The address of the vault where the input tokens will be withdrawn from
    /// @param frontendFeeRecipient The address that will receive the frontend fee
    function fillIPOrder(uint256 orderID, uint256 fillAmount, address fundingVault, address frontendFeeRecipient) public {
        // Retreive the IPOrder and WeirollMarket structs
        IPOrder storage order = orderIDToIPOrder[orderID];
        WeirollMarket storage market = marketIDToWeirollMarket[order.targetMarketID];

        // Check that the order isn't expired
        if (order.expiry != 0 && block.timestamp > order.expiry) {
            revert OrderExpired();
        }
        // Check that the order has enough remaining quantity
        if (order.remainingQuantity < fillAmount && fillAmount != type(uint256).max) {
            revert NotEnoughRemainingQuantity();
        }
        if (fillAmount == type(uint256).max) {
            fillAmount = order.remainingQuantity;
        }

        // Check that the order's base asset matches the market's base asset
        if (fundingVault != address(0) && market.inputToken != ERC4626(fundingVault).asset()) {
            revert MismatchedBaseAsset();
        }
        // Check that the order isn't empty
        if (fillAmount == 0) {
            revert CannotPlaceZeroQuantityOrder();
        }

        // Calculate the percentage of the order the AP is filling
        uint256 fillPercentage = fillAmount.divWadDown(order.quantity);

        // Update the order's remaining quantity before interacting with external contracts
        order.remainingQuantity -= fillAmount;

        // Create a new weiroll wallet for the AP with an appropriate unlock time
        uint256 unlockTime = block.timestamp + market.lockupTime;

        // Create weiroll wallet to lock assets for recipe execution(s)
        bool forfeitable = market.rewardStyle == RewardStyle.Forfeitable;
        WeirollWallet wallet = WeirollWallet(
            payable(WEIROLL_WALLET_IMPLEMENTATION.clone(abi.encodePacked(msg.sender, address(this), fillAmount, unlockTime, forfeitable, order.targetMarketID)))
        );

        if (market.rewardStyle != RewardStyle.Upfront) {
            // If RewardStyle is either Forfeitable or Arrear
            // Create locked rewards params to account for payouts upon wallet unlocking
            LockedRewardParams memory params;
            params.tokens = order.tokensOffered;
            params.amounts = new uint256[](order.tokensOffered.length);
            params.ip = order.ip;

            for (uint256 i = 0; i < order.tokensOffered.length; ++i) {
                address token = order.tokensOffered[i];

                // Calculate incentives to give based on percentage of fill
                uint256 incentiveAmount = order.tokenAmountsOffered[token].mulWadDown(fillPercentage);
                params.amounts[i] = incentiveAmount;

                // Calculate fees to take based on percentage of fill
                uint256 protocolFeeAmount = order.tokenToProtocolFeeAmount[token].mulWadDown(fillPercentage);
                uint256 frontendFeeAmount = order.tokenToFrontendFeeAmount[token].mulWadDown(fillPercentage);

                // Take fees
                accountFee(protocolFeeClaimant, order.tokensOffered[i], protocolFeeAmount, order.ip);
                accountFee(frontendFeeRecipient, order.tokensOffered[i], frontendFeeAmount, order.ip);
            }

            // Set params for future payout
            weirollWalletToLockedRewardParams[address(wallet)] = params;
        } else {
            // Transfer the IP's incentives to the AP and set aside fees
            for (uint256 i = 0; i < order.tokensOffered.length; ++i) {
                address token = order.tokensOffered[i];

                // Calculate fees to take based on percentage of fill
                uint256 protocolFeeAmount = order.tokenToProtocolFeeAmount[token].mulWadDown(fillPercentage);
                uint256 frontendFeeAmount = order.tokenToFrontendFeeAmount[token].mulWadDown(fillPercentage);

                // Take fees
                accountFee(protocolFeeClaimant, order.tokensOffered[i], protocolFeeAmount, order.ip);
                accountFee(frontendFeeRecipient, order.tokensOffered[i], frontendFeeAmount, order.ip);

                // Calculate incentives to give based on percentage of fill
                uint256 incentiveAmount = order.tokenAmountsOffered[token].mulWadDown(fillPercentage);
                // Give incentives to AP immediately in an Upfront market
                if (PointsFactory(POINTS_FACTORY).isPointsProgram(token)) {
                    Points(token).award(msg.sender, incentiveAmount, order.ip);
                } else {
                    ERC20(token).safeTransfer(msg.sender, incentiveAmount);
                }
            }
        }

        if (fundingVault == address(0)) {
            // If the no fundingVault specified, fund the wallet directly from AP
            ERC20(market.inputToken).safeTransferFrom(msg.sender, address(wallet), fillAmount);
        } else {
            // Withdraw the tokens from the funding vault into the wallet
            ERC4626(fundingVault).withdraw(fillAmount, address(wallet), msg.sender);
        }

        // Execute deposit recipe
        wallet.executeWeiroll(market.depositRecipe.weirollCommands, market.depositRecipe.weirollState);

        emit IPOrderFilled(order.targetMarketID, orderID, order.ip, fillAmount, order.quantity, address(wallet));
    }

    /// @dev IP must approve all tokens to be spent (both fills + fees!) by the orderbook before calling this function
    function fillAPOrder(APOrder calldata order, uint256 fillAmount, address frontendFeeRecipient) public {
        if (order.expiry != 0 && block.timestamp > order.expiry) revert OrderExpired();

        bytes32 orderHash = getOrderHash(order);
        {
            // use a scoping block so solc knows `remaining` doesn't need to be kept around
            uint256 remaining = orderHashToRemainingQuantity[orderHash];
            if (fillAmount > remaining) {
                if (fillAmount != type(uint256).max) revert NotEnoughRemainingQuantity();
                fillAmount = remaining;
            }
        }

        if (fillAmount == 0) {
            revert CannotFillZeroQuantityOrder();
        }

        // Adjust remaining order quantity by amount filled
        orderHashToRemainingQuantity[orderHash] -= fillAmount;

        // Calculate percentage of AP oder that IP is fulfilling (IP gets this percantage of the order quantity in a Weiroll wallet specified by the market)
        uint256 fillPercentage = fillAmount.divWadDown(order.quantity);

        // Get Weiroll market
        WeirollMarket storage market = marketIDToWeirollMarket[order.targetMarketID];

        // Create weiroll wallet to lock assets for recipe execution(s)
        uint256 unlockTime = block.timestamp + market.lockupTime;
        bool forfeitable = market.rewardStyle == RewardStyle.Forfeitable;
<<<<<<< HEAD
        WeirollWallet wallet = WeirollWallet(
            payable(WEIROLL_WALLET_IMPLEMENTATION.clone(abi.encodePacked(order.lp, address(this), fillAmount, unlockTime, forfeitable, order.targetMarketID)))
        );
=======
        WeirollWallet wallet =
            WeirollWallet(payable(WEIROLL_WALLET_IMPLEMENTATION.clone(abi.encodePacked(order.ap, address(this), fillAmount, unlockTime, forfeitable))));
>>>>>>> b6c2b60c

        if (market.rewardStyle != RewardStyle.Upfront) {
            // If RewardStyle is either Forfeitable or Arrear
            // Create locked rewards params to account for payouts upon wallet unlocking
            LockedRewardParams memory params;
            params.tokens = order.tokensRequested;
            params.amounts = new uint256[](order.tokensRequested.length);
            params.ip = msg.sender;

            for (uint256 i = 0; i < order.tokensRequested.length; ++i) {
                // This is the amount (per incentive) that the AP can claim once weiroll wallet is unlocked (fees are taken on top of this amount from the IP)
                params.amounts[i] = order.tokenAmountsRequested[i].mulWadDown(fillPercentage);

                // Calculate fees based on fill percentage. These fees will be taken on top of the AP's requested amount.
                uint256 protocolFeeAmount = params.amounts[i].mulWadDown(protocolFee);
                uint256 frontendFeeAmount = params.amounts[i].mulWadDown(market.frontendFee);

                // Account for protocol and frontend fees
                accountFee(protocolFeeClaimant, order.tokensRequested[i], protocolFeeAmount, msg.sender);
                accountFee(frontendFeeRecipient, order.tokensRequested[i], frontendFeeAmount, msg.sender);

                // If incentives will be paid out later, only handle the token case. Points will be awarded on claim.
                if (!PointsFactory(POINTS_FACTORY).isPointsProgram(order.tokensRequested[i])) {
                    // If not a points program, transfer amount requested (based on fill percentage) to the orderbook in addition to protocol and frontend fees.
                    ERC20(order.tokensRequested[i]).safeTransferFrom(msg.sender, address(this), params.amounts[i] + protocolFeeAmount + frontendFeeAmount);
                }
            }
            // write locked params for use in claiming fees
            weirollWalletToLockedRewardParams[address(wallet)] = params;
        } else {
            // market.rewardStyle == RewardStyle.Upfront
            for (uint256 i = 0; i < order.tokensRequested.length; ++i) {
                // This is the amount that the AP can claim once weiroll wallet is unlocked (fees are taken on top of this amount from the IP)
                uint256 amount = order.tokenAmountsRequested[i].mulWadDown(fillPercentage);

                // Calculate fees based on fill percentage. These fees will be taken on top of the AP's requested amount.
                uint256 protocolFeeAmount = amount.mulWadDown(protocolFee);
                uint256 frontendFeeAmount = amount.mulWadDown(market.frontendFee);

                // Account for protocol and frontend fees
                accountFee(protocolFeeClaimant, order.tokensRequested[i], protocolFeeAmount, msg.sender);
                accountFee(frontendFeeRecipient, order.tokensRequested[i], frontendFeeAmount, msg.sender);

                // If incentives should be paid out upfront to AP
                if (PointsFactory(POINTS_FACTORY).isPointsProgram(order.tokensRequested[i])) {
                    // Award points right now if points program
                    Points(order.tokensRequested[i]).award(order.ap, amount, msg.sender);
                } else {
                    // Transfer protcol and frontend fees to orderbook for the claimants to withdraw them on-demand
                    ERC20(order.tokensRequested[i]).safeTransferFrom(msg.sender, address(this), protocolFeeAmount + frontendFeeAmount);
                    // Transfer AP's incentives to them on fill if token incentive
                    ERC20(order.tokensRequested[i]).safeTransferFrom(msg.sender, order.ap, amount);
                }
            }
        }

        if (order.fundingVault == address(0)) {
            // If the no fundingVault specified, fund the wallet directly from AP
            ERC20(market.inputToken).safeTransferFrom(order.ap, address(wallet), fillAmount);
        } else {
            // Withdraw the tokens from the funding vault into the wallet
            ERC4626(order.fundingVault).withdraw(fillAmount, address(wallet), order.ap);
        }

        // Execute deposit recipe
        wallet.executeWeiroll(market.depositRecipe.weirollCommands, market.depositRecipe.weirollState);

        emit APOrderFilled(order.targetMarketID, order.orderID, order.ap, fillAmount, order.quantity, address(wallet));
    }

    /// @notice Cancel an AP order, setting the remaining quantity available to fill to 0
    function cancelAPOrder(APOrder calldata order) public {
        if (order.ap != msg.sender) revert NotOwner();

        // Check that the order isn't already filled, expired, or cancelled
        if (order.expiry != 0 && block.timestamp > order.expiry) revert OrderExpired();
        bytes32 orderHash = getOrderHash(order);
        if (orderHashToRemainingQuantity[orderHash] == 0) revert NotEnoughRemainingQuantity();

        // Zero out the remaining quantity
        orderHashToRemainingQuantity[orderHash] = 0;

        emit APOrderCancelled(order.orderID);
    }

    /// @notice Cancel an IP order, setting the remaining quantity available to fill to 0 and returning the IP's incentives
    function cancelIPOrder(uint256 orderID) public {
        IPOrder storage order = orderIDToIPOrder[orderID];
        if (order.ip != msg.sender) revert NotOwner();

        // Check that the order isn't already filled, expired, or cancelled
        if (order.expiry != 0 && block.timestamp > order.expiry) revert OrderExpired();
        if (order.remainingQuantity == 0) revert NotEnoughRemainingQuantity();

        uint256 percentNotFilled = order.remainingQuantity.divWadDown(order.quantity);

        // Transfer the remaining incentives back to the IP
        for (uint256 i = 0; i < order.tokensOffered.length; ++i) {
            address token = order.tokensOffered[i];
            if (!PointsFactory(POINTS_FACTORY).isPointsProgram(order.tokensOffered[i])) {
                // Calculate the incentives which are still available for takeback if its a token
                uint256 incentivesRemaining = order.tokenAmountsOffered[token].mulWadDown(percentNotFilled);

                // Calculate the unused fee amounts to reimburse to the IP
                uint256 unchargedFrontendFeeAmount = order.tokenToFrontendFeeAmount[token].mulWadDown(percentNotFilled);
                uint256 unchargedProtocolFeeAmount = order.tokenToProtocolFeeAmount[token].mulWadDown(percentNotFilled);

                // Transfer reimbursements to the IP
                ERC20(token).safeTransfer(order.ip, (incentivesRemaining + unchargedFrontendFeeAmount + unchargedProtocolFeeAmount));
            }

            /// Delete cancelled fields of dynamic arrays and mappings
            delete order.tokensOffered[i];
            delete order.tokenAmountsOffered[token];
            delete order.tokenToProtocolFeeAmount[token];
            delete order.tokenToFrontendFeeAmount[token];
        }

        // Delete order from mapping since its not needed anymore
        delete orderIDToIPOrder[orderID];

        emit IPOrderCancelled(orderID);
    }

<<<<<<< HEAD
    /// @notice For wallets of Forfeitable markets, an LP can call this function to forgo their rewards and unlock their wallet
    function forfeit(address weirollWallet) public isWeirollOwner(weirollWallet) nonReentrant {
        // Forfeit the locked rewards for the weirollWallet
=======
    /// @notice For wallets of Forfeitable markets, an AP can call this function to forgo their rewards and unlock their wallet
    function forfeit(address weirollWallet) public nonReentrant {
        if (WeirollWallet(payable(weirollWallet)).owner() != msg.sender) {
            revert NotOwner();
        }
>>>>>>> b6c2b60c
        WeirollWallet(payable(weirollWallet)).forfeit();

        // Automatically execute the withdrawal script upon forfeiture
        _executeWithdrawalScript(weirollWallet);

        // Return the locked rewards to the IP
        LockedRewardParams storage params = weirollWalletToLockedRewardParams[weirollWallet];
        for (uint256 i = 0; i < params.tokens.length; ++i) {
            if (!PointsFactory(POINTS_FACTORY).isPointsProgram(params.tokens[i])) {
                uint256 amount = params.amounts[i];
                ERC20(params.tokens[i]).safeTransfer(params.ip, amount);
            }

            /// Delete cancelled fields of dynamic arrays and mappings
            delete params.tokens[i];
            delete params.amounts[i];
        }

        // zero out the mapping
        delete weirollWalletToLockedRewardParams[weirollWallet];
    }

    /// @notice Execute the withdrawal script in the weiroll wallet
    function executeWithdrawalScript(address weirollWallet) external isWeirollOwner(weirollWallet) weirollIsUnlocked(weirollWallet) nonReentrant {
        _executeWithdrawalScript(weirollWallet);
    }

    /// @param weirollWallet The wallet to claim for
    /// @param to The address to claim all rewards to
    function claim(address weirollWallet, address to) public isWeirollOwner(weirollWallet) weirollIsUnlocked(weirollWallet) nonReentrant {
        // Get locked reward details to facilitate claim
        LockedRewardParams storage params = weirollWalletToLockedRewardParams[weirollWallet];

        for (uint256 i = 0; i < params.tokens.length; ++i) {
            // Reward incentives to AP upon wallet unlock
            if (PointsFactory(POINTS_FACTORY).isPointsProgram(params.tokens[i])) {
                Points(params.tokens[i]).award(to, params.amounts[i], params.ip);
            } else {
                ERC20(params.tokens[i]).safeTransfer(to, params.amounts[i]);
            }

            /// Delete cancelled fields of dynamic arrays and mappings
            delete params.tokens[i];
            delete params.amounts[i];
        }

        // zero out the mapping
        delete weirollWalletToLockedRewardParams[weirollWallet];
    }

    /// @notice sets the protocol fee recipient, taken on all fills
    function setProtocolFeeClaimant(address _protocolFeeClaimant) public onlyOwner {
        protocolFeeClaimant = _protocolFeeClaimant;
    }

    /// @notice sets the protocol fee rate, taken on all fills
    /// @param _protocolFee The percent deducted from the IP's incentive amount and claimable by protocolFeeClaimant, 1e18 == 100% fee
    function setProtocolFee(uint256 _protocolFee) public onlyOwner {
        protocolFee = _protocolFee;
    }

    /// @notice sets the minimum frontend fee that a market can set and is paid to w
    function setMinimumFrontendFee(uint256 _minimumFrontendFee) public onlyOwner {
        minimumFrontendFee = _minimumFrontendFee;
    }

    /// @notice calculates the hash of an order
    function getOrderHash(APOrder memory order) public pure returns (bytes32) {
        return keccak256(abi.encode(order));
    }

    function _executeWithdrawalScript(address weirollWallet) internal {
        // Instantiate the WeirollWallet from the wallet address
        WeirollWallet wallet = WeirollWallet(payable(weirollWallet));

        // Get the marketID associated with the weiroll wallet
        uint256 weirollMarketId = wallet.marketId();

        // Get the market in order to get the withdrawal recipe
        WeirollMarket storage market = marketIDToWeirollMarket[weirollMarketId];

        //Execute the withdrawal recipe
        wallet.executeWeiroll(market.withdrawRecipe.weirollCommands, market.withdrawRecipe.weirollState);
    }
}<|MERGE_RESOLUTION|>--- conflicted
+++ resolved
@@ -118,12 +118,7 @@
 
     /// @notice Holds all IPOrder structs
     mapping(uint256 => IPOrder) public orderIDToIPOrder;
-<<<<<<< HEAD
-
-    /// @notice Tracks the unfilled quantity of each LP order
-=======
     /// @notice Tracks the unfilled quantity of each AP order
->>>>>>> b6c2b60c
     mapping(bytes32 => uint256) public orderHashToRemainingQuantity;
 
     // Tracks the locked incentives associated with a weiroll wallet
@@ -603,14 +598,9 @@
         // Create weiroll wallet to lock assets for recipe execution(s)
         uint256 unlockTime = block.timestamp + market.lockupTime;
         bool forfeitable = market.rewardStyle == RewardStyle.Forfeitable;
-<<<<<<< HEAD
         WeirollWallet wallet = WeirollWallet(
-            payable(WEIROLL_WALLET_IMPLEMENTATION.clone(abi.encodePacked(order.lp, address(this), fillAmount, unlockTime, forfeitable, order.targetMarketID)))
+            payable(WEIROLL_WALLET_IMPLEMENTATION.clone(abi.encodePacked(order.ap, address(this), fillAmount, unlockTime, forfeitable, order.targetMarketID)))
         );
-=======
-        WeirollWallet wallet =
-            WeirollWallet(payable(WEIROLL_WALLET_IMPLEMENTATION.clone(abi.encodePacked(order.ap, address(this), fillAmount, unlockTime, forfeitable))));
->>>>>>> b6c2b60c
 
         if (market.rewardStyle != RewardStyle.Upfront) {
             // If RewardStyle is either Forfeitable or Arrear
@@ -735,17 +725,9 @@
         emit IPOrderCancelled(orderID);
     }
 
-<<<<<<< HEAD
-    /// @notice For wallets of Forfeitable markets, an LP can call this function to forgo their rewards and unlock their wallet
+    /// @notice For wallets of Forfeitable markets, an AP can call this function to forgo their rewards and unlock their wallet
     function forfeit(address weirollWallet) public isWeirollOwner(weirollWallet) nonReentrant {
         // Forfeit the locked rewards for the weirollWallet
-=======
-    /// @notice For wallets of Forfeitable markets, an AP can call this function to forgo their rewards and unlock their wallet
-    function forfeit(address weirollWallet) public nonReentrant {
-        if (WeirollWallet(payable(weirollWallet)).owner() != msg.sender) {
-            revert NotOwner();
-        }
->>>>>>> b6c2b60c
         WeirollWallet(payable(weirollWallet)).forfeit();
 
         // Automatically execute the withdrawal script upon forfeiture
