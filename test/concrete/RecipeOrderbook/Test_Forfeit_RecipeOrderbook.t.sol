--- conflicted
+++ resolved
@@ -95,16 +95,12 @@
         // Extract the Weiroll wallet address (the 'to' address from the Transfer event - third event in logs)
         address weirollWallet = address(uint160(uint256(vm.getRecordedLogs()[2].topics[2])));
 
-<<<<<<< HEAD
         (,,,, RecipeOrderbook.Recipe memory withdrawRecipe,) = orderbook.marketIDToWeirollMarket(marketId);
         vm.expectCall(
             weirollWallet, 0, abi.encodeWithSelector(WeirollWallet.executeWeiroll.selector, withdrawRecipe.weirollCommands, withdrawRecipe.weirollState)
         );
 
-        vm.startPrank(LP_ADDRESS);
-=======
         vm.startPrank(AP_ADDRESS);
->>>>>>> b6c2b60c
         orderbook.forfeit(weirollWallet);
         vm.stopPrank();
 
