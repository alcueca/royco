// SPDX-License-Identifier: UNLICENSED
pragma solidity ^0.8.0;

import { ERC20 } from "../lib/solmate/src/tokens/ERC20.sol";
import { ERC4626 } from "../lib/solmate/src/tokens/ERC4626.sol";
import { ERC4626i } from "src/ERC4626i.sol";
import { SafeTransferLib } from "lib/solmate/src/utils/SafeTransferLib.sol";
import { Ownable2Step, Ownable } from "lib/openzeppelin-contracts/contracts/access/Ownable2Step.sol";
import { ReentrancyGuardTransient } from "lib/openzeppelin-contracts/contracts/utils/ReentrancyGuardTransient.sol";

/// @title VaultOrderbook
/// @author CopyPaste, corddry, ShivaanshK
/// @notice Orderbook Contract for Incentivizing AP/IPs to participate incentivized ERC4626 markets
contract VaultOrderbook is Ownable2Step, ReentrancyGuardTransient {
    using SafeTransferLib for ERC20;

    /// @custom:field orderID Set to numOrders - 1 on order creation (zero-indexed)
    /// @custom:field targetVault The address of the vault where the input tokens will be deposited
    /// @custom:field ap The address of the liquidity provider
    /// @custom:field fundingVault The address of the vault where the input tokens will be withdrawn from
    /// @custom:field expiry The timestamp after which the order is considered expired
    /// @custom:field tokensRequested The incentive tokens requested by the AP in order to fill the order
    /// @custom:field tokenRatesRequested The desired rewards per input token per second to fill the order, measured in
    /// wei of rewards token per wei of deposited assets per second, scaled up by 1e18 to avoid precision loss
    struct APOrder {
        uint256 orderID;
        address targetVault;
        address ap;
        address fundingVault;
        uint256 expiry;
        address[] tokensRequested;
        uint256[] tokenRatesRequested;
    }

    /// @notice starts at 0 and increments by 1 for each order created
    uint256 public numOrders;

<<<<<<< HEAD
    /// @notice The minimum time a campaign must run for before someone can be allocated into it
    uint256 public constant MIN_CAMPAIGN_DURATION = 1 weeks;
=======
    /// @notice whether order fills are paused
    bool ordersPaused;
>>>>>>> c523c25d

    /// @notice maps order hashes to the remaining quantity of the order
    mapping(bytes32 => uint256) public orderHashToRemainingQuantity;

    /// @param offerID Set to numOrders - 1 on offer creation (zero-indexed)
    /// @param marketID The ID of the market to place the offer in
    /// @param fundingVault The address of the vault where the input tokens will be withdrawn from
    /// @param quantity The total amount of the base asset to be withdrawn from the funding vault
    /// @param tokenAddresses The incentives requested by the AP in order to fill the order
    /// @param tokenRates The desired rewards per input token per second to fill the order
    /// @param expiry The timestamp after which the order is considered expired
    event APOfferCreated(
        uint256 indexed offerID,
        address indexed marketID,
        address fundingVault,
        uint256 quantity,
        address[] tokenAddresses,
        uint256[] tokenRates,
        uint256 expiry
    );

    /// @notice emitted when an order is cancelled and the remaining quantity is set to 0
    event APOfferCancelled(uint256 indexed offerID);

    /// @notice emitted when an AP is allocated to a vault
    event APOfferFulfilled(uint256 indexed offerID, uint256 fulfillAmount);

    /// @notice emitted when trying to fill an order that has expired
    error OrderExpired();
    /// @notice emitted when trying to fill an order with more input tokens than the remaining order quantity
    error NotEnoughRemainingQuantity();
    /// @notice emitted when the base asset of the target vault and the funding vault do not match
    error MismatchedBaseAsset();
    /// @notice emitted when trying to fill a non-existent order (remaining quantity of 0)
    error OrderDoesNotExist();
    /// @notice emitted when trying to create an order with an expiry in the past
    error CannotPlaceExpiredOrder();
    /// @notice emitted when trying to allocate an AP, but the AP's requested tokens are not met
    error OrderConditionsNotMet();
    /// @notice emitted when trying to create an order with a quantity of 0
    error CannotPlaceZeroQuantityOrder();
    /// @notice emitted when the AP does not have sufficient assets in the funding vault, or in their wallet to place an AP order
    error NotEnoughBaseAssetToOrder();
    /// @notice emitted when the AP does not have sufficient assets in the funding vault, or in their wallet to allocate an order
    error NotEnoughBaseAssetToAllocate();
    /// @notice emitted when the length of the tokens and prices arrays do not match
    error ArrayLengthMismatch();
    /// @notice emitted when the AP tries to cancel an order that they did not create
    error NotOrderCreator();
    /// @notice emitted when the withdraw from funding vault fails on allocate
    error FundingVaultWithdrawFailed();
    /// @notice emitted when trying to fill orders while orders are paused
    error OrdersPaused();

    modifier ordersNotPaused() {
        if (ordersPaused) {
            revert OrdersPaused();
        }
        _;
    }

    function setOrdersPaused(bool _ordersPaused) external onlyOwner {
        ordersPaused = _ordersPaused;
    }

    constructor() Ownable(msg.sender) { }

    /// @dev Setting an expiry of 0 means the order never expires
    /// @param targetVault The address of the vault where the liquidity will be deposited
    /// @param fundingVault The address of the vault where the liquidity will be withdrawn from, if set to 0, the AP will deposit the base asset directly
    /// @param quantity The total amount of the base asset to be withdrawn from the funding vault
    /// @param expiry The timestamp after which the order is considered expired
    /// @param tokensRequested The incentive tokens requested by the AP in order to fill the order
    /// @param tokenRatesRequested The desired rewards per input token per second to fill the order
    function createAPOrder(
        address targetVault,
        address fundingVault,
        uint256 quantity,
        uint256 expiry,
        address[] memory tokensRequested,
        uint256[] memory tokenRatesRequested
    )
        public
        returns (uint256)
    {
        // Check order isn't expired (expiries of 0 live forever)
        if (expiry != 0 && expiry < block.timestamp) {
            revert CannotPlaceExpiredOrder();
        }
        // Check order isn't empty
        if (quantity == 0) {
            revert CannotPlaceZeroQuantityOrder();
        }
        // Check token and price arrays are the same length
        if (tokensRequested.length != tokenRatesRequested.length) {
            revert ArrayLengthMismatch();
        }
        // Check assets match in-kind
        // NOTE: The cool use of short-circuit means this call can't revert if fundingVault doesn't support asset()
        if (fundingVault != address(0) && ERC4626(targetVault).asset() != ERC4626(fundingVault).asset()) {
            revert MismatchedBaseAsset();
        }

        //Check that the AP has enough base asset in the funding vault for the order
        if (fundingVault == address(0) && ERC20(ERC4626(targetVault).asset()).balanceOf(msg.sender) < quantity) {
            revert NotEnoughBaseAssetToOrder();
        } else if (fundingVault != address(0) && ERC4626(fundingVault).maxWithdraw(msg.sender) < quantity) {
            revert NotEnoughBaseAssetToOrder();
        }

        // Emit the order creation event, used for matching orders
        emit APOfferCreated(numOrders, targetVault, fundingVault, quantity, tokensRequested, tokenRatesRequested, expiry);
        // Set the quantity of the order
        APOrder memory order = APOrder(numOrders, targetVault, msg.sender, fundingVault, expiry, tokensRequested, tokenRatesRequested);
        orderHashToRemainingQuantity[getOrderHash(order)] = quantity;
        // Return the new order's ID and increment the order counter
        return (numOrders++);
    }

    /// @notice allocate the entirety of a given order
    function allocateOrder(APOrder calldata order) public ordersNotPaused {
        allocateOrder(order, orderHashToRemainingQuantity[getOrderHash(order)]);
    }

    /// @notice allocate a specific quantity of a given order
    function allocateOrder(APOrder calldata order, uint256 fillAmount) public nonReentrant ordersNotPaused {
        // Check for order expiry, 0 expiries live forever
        if (order.expiry != 0 && block.timestamp > order.expiry) {
            revert OrderExpired();
        }

        bytes32 orderHash = getOrderHash(order);

        {
            // Get remaining quantity
            uint256 remainingQuantity = orderHashToRemainingQuantity[orderHash];

            // Zero orders have been completely filled, cancelled, or never existed
            if (remainingQuantity == 0) {
                revert OrderDoesNotExist();
            }
            if (fillAmount > remainingQuantity) {
                // If fillAmount is max uint, fill the remaning, else revert
                if (fillAmount != type(uint256).max) {
                    revert NotEnoughRemainingQuantity();
                }
                fillAmount = remainingQuantity;
            }
        }

        //Check that the AP has enough base asset in the funding vault for the order
        if (order.fundingVault == address(0) && ERC20(ERC4626(order.targetVault).asset()).balanceOf(order.ap) < fillAmount) {
            revert NotEnoughBaseAssetToAllocate();
        } else if (order.fundingVault != address(0) && ERC4626(order.fundingVault).maxWithdraw(order.ap) < fillAmount) {
            revert NotEnoughBaseAssetToAllocate();
        }

        // Reduce the remaining quantity of the order
        orderHashToRemainingQuantity[orderHash] -= fillAmount;

        // if the fundingVault is set to 0, fund the fill directly via the base asset
        if (order.fundingVault == address(0)) {
            // Transfer the base asset from the AP to the orderbook
            ERC4626(order.targetVault).asset().safeTransferFrom(order.ap, address(this), fillAmount);
        } else {
            // Get pre-withdraw token balance of orderbook
            uint256 preWithdrawTokenBalance = ERC4626(order.targetVault).asset().balanceOf(address(this));

            // Withdraw from the funding vault to the orderbook
            ERC4626(order.fundingVault).withdraw(fillAmount, address(this), order.ap);

            // Get post-withdraw token balance of orderbook
            uint256 postWithdrawTokenBalance = ERC4626(order.targetVault).asset().balanceOf(address(this));

            // Check that quantity withdrawn from the funding vault is at least the quantity to allocate
            if ((postWithdrawTokenBalance - preWithdrawTokenBalance) < fillAmount) {
                revert FundingVaultWithdrawFailed();
            }
        }

        for (uint256 i; i < order.tokenRatesRequested.length; ++i) {
            (uint32 start, uint32 end, ) = ERC4626i(order.targetVault).rewardToInterval(order.tokensRequested[i]);
            if (end - start < MIN_CAMPAIGN_DURATION) {
                revert OrderConditionsNotMet();
            }
            if (order.tokenRatesRequested[i] > ERC4626i(order.targetVault).previewRateAfterDeposit(order.tokensRequested[i], fillAmount)) {
                revert OrderConditionsNotMet();
            }
        }

        ERC4626(order.targetVault).asset().safeApprove(order.targetVault, 0);
        ERC4626(order.targetVault).asset().safeApprove(order.targetVault, fillAmount);

        // Deposit into the target vault
        ERC4626(order.targetVault).deposit(fillAmount, order.ap);

        emit APOfferFulfilled(order.orderID, fillAmount);
    }

    /// @notice allocate a selection of orders
    function allocateOrders(APOrder[] calldata orders, uint256[] calldata fillAmounts) external {
        uint256 len = orders.length;
        for (uint256 i = 0; i < len; ++i) {
            allocateOrder(orders[i], fillAmounts[i]);
        }
    }

    /// @notice cancel an outstanding order
    function cancelOrder(APOrder calldata order) external {
        // Check if the AP is the creator of the order
        if (order.ap != msg.sender) {
            revert NotOrderCreator();
        }
        bytes32 orderHash = getOrderHash(order);

        if (orderHashToRemainingQuantity[orderHash] == 0) {
            revert OrderDoesNotExist();
        }

        // Set the remaining quantity of the order to 0, effectively cancelling it
        delete orderHashToRemainingQuantity[orderHash];

        emit APOfferCancelled(order.orderID);
    }

    /// @notice calculate the hash of an order
    function getOrderHash(APOrder memory order) public pure returns (bytes32) {
        return keccak256(abi.encode(order));
    }
}<|MERGE_RESOLUTION|>--- conflicted
+++ resolved
@@ -35,13 +35,11 @@
     /// @notice starts at 0 and increments by 1 for each order created
     uint256 public numOrders;
 
-<<<<<<< HEAD
     /// @notice The minimum time a campaign must run for before someone can be allocated into it
     uint256 public constant MIN_CAMPAIGN_DURATION = 1 weeks;
-=======
+    
     /// @notice whether order fills are paused
     bool ordersPaused;
->>>>>>> c523c25d
 
     /// @notice maps order hashes to the remaining quantity of the order
     mapping(bytes32 => uint256) public orderHashToRemainingQuantity;
