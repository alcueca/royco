--- conflicted
+++ resolved
@@ -280,16 +280,11 @@
         // Ensure there is a weirollWallet at the expected address
         assertGt(weirollWallet.code.length, 0);
 
-<<<<<<< HEAD
         // Ensure that the deposit recipe was executed
         assertEq(WeirollWallet(payable(weirollWallet)).executed(), true);
 
         // Ensure the LP received the correct incentive amount
-        assertEq(mockIncentiveToken.balanceOf(LP_ADDRESS), expectedIncentiveAmount);
-=======
-        // Ensure the AP received the correct incentive amount
         assertEq(mockIncentiveToken.balanceOf(AP_ADDRESS), expectedIncentiveAmount);
->>>>>>> b6c2b60c
 
         // Ensure the weiroll wallet got the liquidity
         assertEq(mockLiquidityToken.balanceOf(weirollWallet), fillAmount);
